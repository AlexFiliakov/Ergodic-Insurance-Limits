"""Widget manufacturer financial model implementation."""

import logging
from dataclasses import dataclass, field
from typing import Dict, List, Optional

from .config import Config, ManufacturerConfig

logger = logging.getLogger(__name__)


@dataclass
class ClaimLiability:
    """Represents an outstanding insurance claim liability."""

    original_amount: float
    remaining_amount: float
    year_incurred: int
    payment_schedule: List[float] = field(
        default_factory=lambda: [
            0.10,  # Year 1: 10%
            0.20,  # Year 2: 20%
            0.20,  # Year 3: 20%
            0.15,  # Year 4: 15%
            0.10,  # Year 5: 10%
            0.08,  # Year 6: 8%
            0.07,  # Year 7: 7%
            0.05,  # Year 8: 5%
            0.03,  # Year 9: 3%
            0.02,  # Year 10: 2%
        ]
    )

    def get_payment(self, years_since_incurred: int) -> float:
        """Calculate payment due for a given year after claim incurred."""
        if years_since_incurred < 0 or years_since_incurred >= len(self.payment_schedule):
            return 0.0
        return self.original_amount * self.payment_schedule[years_since_incurred]

    def make_payment(self, amount: float) -> float:
        """Make a payment against the liability. Returns actual payment made."""
        payment = min(amount, self.remaining_amount)
        self.remaining_amount -= payment
        return payment


class WidgetManufacturer:
    """Financial model for a widget manufacturing company."""

    def __init__(self, config: ManufacturerConfig):
        """Initialize manufacturer with configuration parameters.

        Args:
            config: Manufacturing configuration parameters
        """
        self.config = config

        # Balance sheet items
        self.assets = config.initial_assets
        self.collateral = 0.0  # Letter of credit collateral for claims
        self.restricted_assets = 0.0  # Assets restricted as collateral
        self.equity = self.assets  # No debt, so equity = assets initially

        # Operating parameters
        self.asset_turnover_ratio = config.asset_turnover_ratio
        self.operating_margin = config.operating_margin
        self.tax_rate = config.tax_rate
        self.retention_ratio = config.retention_ratio

        # Claim tracking
        self.claim_liabilities: List[ClaimLiability] = []
        self.current_year = 0
        self.current_month = 0  # Track months for monthly LoC payments

        # Solvency tracking
        self.is_ruined = False

        # Metrics tracking
        self.metrics_history: List[Dict[str, float]] = []

    @property
    def net_assets(self) -> float:
        """Calculate net assets (total assets minus restricted assets)."""
        return self.assets - self.restricted_assets

    @property
    def available_assets(self) -> float:
        """Calculate available (unrestricted) assets for operations."""
        return self.assets - self.restricted_assets

    @property
    def total_claim_liabilities(self) -> float:
        """Calculate total outstanding claim liabilities."""
        return sum(claim.remaining_amount for claim in self.claim_liabilities)

    def calculate_revenue(self, working_capital_pct: float = 0.0) -> float:
        """Calculate revenue based on available assets.

        Args:
            working_capital_pct: Percentage of revenue tied up in working capital

        Returns:
            Annual revenue
        """
        # Adjust for working capital if specified
        available_assets = self.assets
        if working_capital_pct > 0:
            # Working capital reduces assets available for operations
            # Revenue = Available Assets * Turnover, where
            # Available Assets = Total Assets - Working Capital
            # Working Capital = Revenue * working_capital_pct
            # Solving: Revenue = Assets * Turnover / (1 + Turnover * WC%)
            denominator = 1 + self.asset_turnover_ratio * working_capital_pct
            available_assets = self.assets / denominator

        revenue = available_assets * self.asset_turnover_ratio
        logger.debug(f"Revenue calculated: ${revenue:,.2f} from assets ${self.assets:,.2f}")
        return revenue

    def calculate_operating_income(self, revenue: float) -> float:
        """Calculate operating income from revenue.

        Args:
            revenue: Annual revenue

        Returns:
            Operating income before interest and taxes
        """
        operating_income = revenue * self.operating_margin
        logger.debug(
            f"Operating income: ${operating_income:,.2f} ({self.operating_margin:.1%} margin)"
        )
        return operating_income

    def calculate_collateral_costs(
        self, letter_of_credit_rate: float = 0.015, time_period: str = "annual"
    ) -> float:
        """Calculate costs for letter of credit collateral.

        Args:
            letter_of_credit_rate: Annual rate for letter of credit (default 1.5%)
            time_period: "annual" or "monthly" for cost calculation

        Returns:
            Collateral costs for the period
        """
        if time_period == "monthly":
            period_rate = letter_of_credit_rate / 12
        else:
            period_rate = letter_of_credit_rate

        collateral_costs = self.collateral * period_rate
        if collateral_costs > 0:
            logger.debug(
                f"Collateral costs ({time_period}): ${collateral_costs:,.2f} on ${self.collateral:,.2f} collateral"
            )
        return collateral_costs

    def calculate_net_income(self, operating_income: float, collateral_costs: float) -> float:
        """Calculate net income after collateral costs and taxes.

        Args:
            operating_income: Operating income before collateral and taxes
            collateral_costs: Annual collateral costs

        Returns:
            Net income after taxes
        """
        # Deduct collateral costs (like interest expense)
        income_before_tax = operating_income - collateral_costs

        # Calculate taxes (only on positive income)
        taxes = max(0, income_before_tax * self.tax_rate)

        net_income = income_before_tax - taxes
        logger.debug(f"Net income: ${net_income:,.2f} after ${taxes:,.2f} taxes")
        return net_income

    def update_balance_sheet(self, net_income: float, growth_rate: float = 0.0) -> None:
        """Update balance sheet with retained earnings and growth.

        Args:
            net_income: Net income for the period
            growth_rate: Revenue growth rate to apply
        """
        # Calculate retained earnings
        retained_earnings = net_income * self.retention_ratio
        dividends = net_income * (1 - self.retention_ratio)

        # Add retained earnings to assets
        self.assets += retained_earnings

        # Update equity (no debt, so equity changes by retained earnings)
        self.equity += retained_earnings

        logger.debug(
            f"Balance sheet updated: Assets=${self.assets:,.2f}, Equity=${self.equity:,.2f}"
        )
        if dividends > 0:
            logger.debug(f"Dividends paid: ${dividends:,.2f}")

    def process_insurance_claim(
        self, claim_amount: float, deductible: float = 0.0, insurance_limit: float = float("inf")
    ) -> tuple[float, float]:
        """Process an insurance claim with deductible and limit, setting up collateral.

        Args:
            claim_amount: Total amount of the loss/claim
            deductible: Amount company must pay before insurance kicks in
            insurance_limit: Maximum amount insurance will pay

        Returns:
            Tuple of (company_payment, insurance_payment)
        """
        # Calculate insurance coverage
        if claim_amount <= deductible:
            # Below deductible, company pays all
            company_payment = claim_amount
            insurance_payment = 0
        else:
            # Above deductible
            company_payment = deductible
            insurance_payment = int(min(claim_amount - deductible, insurance_limit))
            # Company also pays any amount above the limit
            if claim_amount > deductible + insurance_limit:
                company_payment += claim_amount - deductible - insurance_limit

        # Company must immediately pay its portion
        if company_payment > 0:
<<<<<<< HEAD
            actual_payment = min(company_payment, self.assets)  # Pay what we can
            self.assets -= actual_payment
            self.equity -= actual_payment  # Reduce equity by the same amount
            logger.info(f"Company paid ${actual_payment:,.2f} (deductible/excess)")
=======
            self.assets -= min(company_payment, self.assets)  # Pay what we can
            logger.info(f"Company paid ${company_payment:,.2f} (deductible/excess)")
>>>>>>> ff49c479

        # Insurance payment requires collateral and creates liability
        if insurance_payment > 0:
            # Post letter of credit as collateral for insurance payment
            # This restricts assets but doesn't change total assets or equity
            self.collateral += insurance_payment
            self.restricted_assets += insurance_payment

            # Create claim liability with payment schedule for insurance portion
            claim = ClaimLiability(
                original_amount=insurance_payment,
                remaining_amount=insurance_payment,
                year_incurred=self.current_year,
            )
            self.claim_liabilities.append(claim)

            logger.info(f"Insurance covering ${insurance_payment:,.2f}")
            logger.info(f"Posted ${insurance_payment:,.2f} letter of credit as collateral")

        logger.info(
            f"Total claim: ${claim_amount:,.2f} (Company: ${company_payment:,.2f}, Insurance: ${insurance_payment:,.2f})"
        )

        return company_payment, insurance_payment

    def pay_claim_liabilities(self) -> float:
        """Pay scheduled claim liabilities for the current year.

        Returns:
            Total amount paid toward claims
        """
        total_paid = 0.0

        for claim in self.claim_liabilities:
            years_since = self.current_year - claim.year_incurred
            scheduled_payment = claim.get_payment(years_since)

            if scheduled_payment > 0:
                # Pay from available assets
                available_for_payment = max(0, self.assets - 100_000)  # Keep minimum cash
                actual_payment = min(scheduled_payment, available_for_payment)

                if actual_payment > 0:
                    claim.make_payment(actual_payment)
                    self.assets -= actual_payment
                    self.equity -= actual_payment  # Reduce equity when paying claims
                    total_paid += actual_payment

                    # Reduce collateral and restricted assets by payment amount
                    self.collateral -= actual_payment
                    self.restricted_assets -= actual_payment
                    logger.debug(
                        f"Reduced collateral and restricted assets by ${actual_payment:,.2f}"
                    )

        # Remove fully paid claims
        self.claim_liabilities = [c for c in self.claim_liabilities if c.remaining_amount > 0]

        if total_paid > 0:
            logger.info(f"Paid ${total_paid:,.2f} toward claim liabilities")

        return total_paid

    def check_solvency(self) -> bool:
        """Check if the company is solvent (equity > 0).

        Returns:
            True if solvent, False if ruined
        """
        if self.equity <= 0:
            self.is_ruined = True
            logger.warning(f"Company became insolvent with equity: ${self.equity:,.2f}")
        return not self.is_ruined

    def calculate_metrics(self) -> Dict[str, float]:
        """Calculate key financial metrics.

        Returns:
            Dictionary of financial metrics
        """
        metrics = {}

        # Basic balance sheet metrics
        metrics["assets"] = self.assets
        metrics["collateral"] = self.collateral
        metrics["restricted_assets"] = self.restricted_assets
        metrics["available_assets"] = self.available_assets
        metrics["equity"] = self.equity
        metrics["net_assets"] = self.net_assets
        metrics["claim_liabilities"] = self.total_claim_liabilities
        metrics["is_solvent"] = not self.is_ruined

        # Calculate operating metrics for current state
        revenue = self.calculate_revenue()
        operating_income = self.calculate_operating_income(revenue)
        collateral_costs = self.calculate_collateral_costs()
        net_income = self.calculate_net_income(operating_income, collateral_costs)

        metrics["revenue"] = revenue
        metrics["operating_income"] = operating_income
        metrics["net_income"] = net_income

        # Financial ratios
        metrics["asset_turnover"] = revenue / self.assets if self.assets > 0 else 0
        metrics["operating_margin"] = self.operating_margin
        metrics["roe"] = net_income / self.equity if self.equity > 0 else 0
        metrics["roa"] = net_income / self.assets if self.assets > 0 else 0

        # Leverage metrics (collateral-based instead of debt)
        metrics["collateral_to_equity"] = self.collateral / self.equity if self.equity > 0 else 0
        metrics["collateral_to_assets"] = self.collateral / self.assets if self.assets > 0 else 0

        return metrics

    def step(
        self,
        working_capital_pct: float = 0.2,
        letter_of_credit_rate: float = 0.015,
        growth_rate: float = 0.0,
        time_resolution: str = "annual",
    ) -> Dict[str, float]:
        """Execute one time step of the financial model.

        Args:
            working_capital_pct: Working capital as percentage of sales
            letter_of_credit_rate: Annual rate for letter of credit
            growth_rate: Revenue growth rate for the period
            time_resolution: "annual" or "monthly" for simulation step

        Returns:
            Dictionary of metrics for this time step
        """
        # Check if already ruined
        if self.is_ruined:
            logger.warning("Company is already insolvent, skipping step")
            return self.calculate_metrics()

        # Pay scheduled claim liabilities first (annual payments)
        if time_resolution == "annual" or self.current_month == 0:
            self.pay_claim_liabilities()

        # Calculate financial performance
        revenue = self.calculate_revenue(working_capital_pct)
        operating_income = self.calculate_operating_income(revenue)

        # Calculate collateral costs (monthly if specified)
        if time_resolution == "monthly":
            # Monthly collateral costs
            collateral_costs = self.calculate_collateral_costs(letter_of_credit_rate, "monthly")
            # Scale other flows to monthly
            revenue = revenue / 12
            operating_income = operating_income / 12
        else:
            # Annual collateral costs (sum of 12 monthly payments)
            collateral_costs = self.calculate_collateral_costs(letter_of_credit_rate, "annual")

        net_income = self.calculate_net_income(operating_income, collateral_costs)

        # Update balance sheet with retained earnings
        self.update_balance_sheet(net_income, growth_rate)

        # Apply revenue growth by adjusting asset turnover ratio
        if growth_rate != 0 and (time_resolution == "annual" or self.current_month == 11):
            self.asset_turnover_ratio *= 1 + growth_rate

        # Check solvency
        self.check_solvency()

        # Calculate and store metrics
        metrics = self.calculate_metrics()
        metrics["year"] = self.current_year
<<<<<<< HEAD
        metrics["month"] = float(self.current_month) if time_resolution == "monthly" else 0.0
=======
        metrics["month"] = self.current_month if time_resolution == "monthly" else None
>>>>>>> ff49c479
        self.metrics_history.append(metrics)

        # Increment time
        if time_resolution == "monthly":
            self.current_month += 1
            if self.current_month >= 12:
                self.current_month = 0
                self.current_year += 1
        else:
            self.current_year += 1

        return metrics

    def reset(self) -> None:
        """Reset the manufacturer to initial state."""
        self.assets = self.config.initial_assets
        self.collateral = 0.0
        self.restricted_assets = 0.0
        self.equity = self.assets
        self.asset_turnover_ratio = self.config.asset_turnover_ratio
        self.claim_liabilities = []
        self.current_year = 0
        self.current_month = 0
        self.is_ruined = False
        self.metrics_history = []
        logger.info("Manufacturer reset to initial state")<|MERGE_RESOLUTION|>--- conflicted
+++ resolved
@@ -50,6 +50,7 @@
     def __init__(self, config: ManufacturerConfig):
         """Initialize manufacturer with configuration parameters.
 
+
         Args:
             config: Manufacturing configuration parameters
         """
@@ -96,8 +97,10 @@
     def calculate_revenue(self, working_capital_pct: float = 0.0) -> float:
         """Calculate revenue based on available assets.
 
+
         Args:
             working_capital_pct: Percentage of revenue tied up in working capital
+
 
         Returns:
             Annual revenue
@@ -120,8 +123,10 @@
     def calculate_operating_income(self, revenue: float) -> float:
         """Calculate operating income from revenue.
 
+
         Args:
             revenue: Annual revenue
+
 
         Returns:
             Operating income before interest and taxes
@@ -137,9 +142,11 @@
     ) -> float:
         """Calculate costs for letter of credit collateral.
 
+
         Args:
             letter_of_credit_rate: Annual rate for letter of credit (default 1.5%)
             time_period: "annual" or "monthly" for cost calculation
+
 
         Returns:
             Collateral costs for the period
@@ -154,14 +161,19 @@
             logger.debug(
                 f"Collateral costs ({time_period}): ${collateral_costs:,.2f} on ${self.collateral:,.2f} collateral"
             )
+            logger.debug(
+                f"Collateral costs ({time_period}): ${collateral_costs:,.2f} on ${self.collateral:,.2f} collateral"
+            )
         return collateral_costs
 
     def calculate_net_income(self, operating_income: float, collateral_costs: float) -> float:
         """Calculate net income after collateral costs and taxes.
 
+
         Args:
             operating_income: Operating income before collateral and taxes
             collateral_costs: Annual collateral costs
+
 
         Returns:
             Net income after taxes
@@ -178,6 +190,7 @@
 
     def update_balance_sheet(self, net_income: float, growth_rate: float = 0.0) -> None:
         """Update balance sheet with retained earnings and growth.
+
 
         Args:
             net_income: Net income for the period
@@ -204,10 +217,12 @@
     ) -> tuple[float, float]:
         """Process an insurance claim with deductible and limit, setting up collateral.
 
+
         Args:
             claim_amount: Total amount of the loss/claim
             deductible: Amount company must pay before insurance kicks in
             insurance_limit: Maximum amount insurance will pay
+
 
         Returns:
             Tuple of (company_payment, insurance_payment)
@@ -227,15 +242,10 @@
 
         # Company must immediately pay its portion
         if company_payment > 0:
-<<<<<<< HEAD
             actual_payment = min(company_payment, self.assets)  # Pay what we can
             self.assets -= actual_payment
             self.equity -= actual_payment  # Reduce equity by the same amount
             logger.info(f"Company paid ${actual_payment:,.2f} (deductible/excess)")
-=======
-            self.assets -= min(company_payment, self.assets)  # Pay what we can
-            logger.info(f"Company paid ${company_payment:,.2f} (deductible/excess)")
->>>>>>> ff49c479
 
         # Insurance payment requires collateral and creates liability
         if insurance_payment > 0:
@@ -264,6 +274,7 @@
     def pay_claim_liabilities(self) -> float:
         """Pay scheduled claim liabilities for the current year.
 
+
         Returns:
             Total amount paid toward claims
         """
@@ -291,6 +302,10 @@
                         f"Reduced collateral and restricted assets by ${actual_payment:,.2f}"
                     )
 
+                    logger.debug(
+                        f"Reduced collateral and restricted assets by ${actual_payment:,.2f}"
+                    )
+
         # Remove fully paid claims
         self.claim_liabilities = [c for c in self.claim_liabilities if c.remaining_amount > 0]
 
@@ -301,6 +316,7 @@
 
     def check_solvency(self) -> bool:
         """Check if the company is solvent (equity > 0).
+
 
         Returns:
             True if solvent, False if ruined
@@ -312,6 +328,7 @@
 
     def calculate_metrics(self) -> Dict[str, float]:
         """Calculate key financial metrics.
+
 
         Returns:
             Dictionary of financial metrics
@@ -328,11 +345,24 @@
         metrics["claim_liabilities"] = self.total_claim_liabilities
         metrics["is_solvent"] = not self.is_ruined
 
+        metrics["assets"] = self.assets
+        metrics["collateral"] = self.collateral
+        metrics["restricted_assets"] = self.restricted_assets
+        metrics["available_assets"] = self.available_assets
+        metrics["equity"] = self.equity
+        metrics["net_assets"] = self.net_assets
+        metrics["claim_liabilities"] = self.total_claim_liabilities
+        metrics["is_solvent"] = not self.is_ruined
+
         # Calculate operating metrics for current state
         revenue = self.calculate_revenue()
         operating_income = self.calculate_operating_income(revenue)
         collateral_costs = self.calculate_collateral_costs()
         net_income = self.calculate_net_income(operating_income, collateral_costs)
+
+        metrics["revenue"] = revenue
+        metrics["operating_income"] = operating_income
+        metrics["net_income"] = net_income
 
         metrics["revenue"] = revenue
         metrics["operating_income"] = operating_income
@@ -359,11 +389,13 @@
     ) -> Dict[str, float]:
         """Execute one time step of the financial model.
 
+
         Args:
             working_capital_pct: Working capital as percentage of sales
             letter_of_credit_rate: Annual rate for letter of credit
             growth_rate: Revenue growth rate for the period
             time_resolution: "annual" or "monthly" for simulation step
+
 
         Returns:
             Dictionary of metrics for this time step
@@ -407,11 +439,7 @@
         # Calculate and store metrics
         metrics = self.calculate_metrics()
         metrics["year"] = self.current_year
-<<<<<<< HEAD
         metrics["month"] = float(self.current_month) if time_resolution == "monthly" else 0.0
-=======
-        metrics["month"] = self.current_month if time_resolution == "monthly" else None
->>>>>>> ff49c479
         self.metrics_history.append(metrics)
 
         # Increment time
