--- conflicted
+++ resolved
@@ -803,15 +803,10 @@
             roe_volatility=roe_volatility,
             roe_sharpe_ratio=roe_sharpe,
             roe_downside_deviation=roe_downside_dev,
-<<<<<<< HEAD
             roe_1yr_rolling=float(roe_1yr),
             roe_3yr_rolling=float(roe_3yr),
             roe_5yr_rolling=float(roe_5yr),
-=======
-            roe_1yr_rolling=roe_1yr,
-            roe_3yr_rolling=roe_3yr,
-            roe_5yr_rolling=roe_5yr,
->>>>>>> 265b899d
+
             # ROE component breakdown
             operating_roe=base_operating_roe,
             insurance_impact_roe=insurance_cost_impact,
@@ -922,21 +917,7 @@
             np.array(all_equity_series) if all_equity_series else np.array([])
         )
 
-<<<<<<< HEAD
         return results  # type: ignore
-=======
-            # Store series for enhanced analysis
-            all_roe_series.extend(sim_roe_series)
-            all_equity_series.extend(sim_equity_series)
-
-        # Convert to numpy arrays for analysis
-        results["roe_series"] = np.array(all_roe_series) if all_roe_series else np.array([])
-        results["equity_series"] = (
-            np.array(all_equity_series) if all_equity_series else np.array([])
-        )
-
-        return results
->>>>>>> 265b899d
 
     def run_sensitivity_analysis(
         self,
