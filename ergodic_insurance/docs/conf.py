--- conflicted
+++ resolved
@@ -6,15 +6,9 @@
 import os
 import sys
 
-<<<<<<< HEAD
-html_baseurl = "https://alexfiliakov.github.io/Ergodic-Insurance-Limits/"
-
-# Add the source directory to the path
-=======
 # Add the parent directory to the path to import ergodic_insurance package
 sys.path.insert(0, os.path.abspath("../.."))
 # Also add the src directory for direct imports
->>>>>>> b56c584d
 sys.path.insert(0, os.path.abspath("../src"))
 
 # -- Project information -----------------------------------------------------
@@ -86,8 +80,8 @@
 always_document_param_types = True
 typehints_document_rtype = True
 autodoc_type_aliases = {
-    'InsuranceProgram': 'ergodic_insurance.src.insurance_program.InsuranceProgram',
-    'ErgodicData': 'ergodic_insurance.src.ergodic_analyzer.ErgodicData',
+    "InsuranceProgram": "ergodic_insurance.src.insurance_program.InsuranceProgram",
+    "ErgodicData": "ergodic_insurance.src.ergodic_analyzer.ErgodicData",
 }
 
 # -- Options for intersphinx extension ---------------------------------------
@@ -112,14 +106,16 @@
 # For standard GitHub Pages (update with your username and repo name)
 # html_baseurl = 'https://alexfiliakov.github.io/Ergodic-Insurance-Limits/'
 
+
 # Function to create .nojekyll file for GitHub Pages
 def create_nojekyll(app, exception):
     """Create .nojekyll file for GitHub Pages compatibility."""
-    if app.builder.format == 'html' and not exception:
-        nojekyll_path = os.path.join(app.builder.outdir, '.nojekyll')
-        with open(nojekyll_path, 'wt') as f:
-            f.write('')  # Create empty file
+    if app.builder.format == "html" and not exception:
+        nojekyll_path = os.path.join(app.builder.outdir, ".nojekyll")
+        with open(nojekyll_path, "wt") as f:
+            f.write("")  # Create empty file
+
 
 def setup(app):
     """Setup Sphinx application with custom configurations."""
-    app.connect('build-finished', create_nojekyll)+    app.connect("build-finished", create_nojekyll)